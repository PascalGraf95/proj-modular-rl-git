#!/usr/bin/env python
import numpy as np
import tensorflow as tf
from modules.misc.logger import LocalLogger
from modules.misc.replay_buffer import LocalFIFOBuffer, LocalRecurrentBuffer
from modules.misc.utility import modify_observation_shapes, set_gpu_growth
from mlagents_envs.side_channel.engine_configuration_channel import EngineConfig, EngineConfigurationChannel
from modules.sidechannel.game_results_sidechannel import GameResultsSideChannel
<<<<<<< HEAD
from modules.sidechannel.environment_info_sidechannel import EnvironmentInfoSideChannel
from modules.curriculum_strategies.curriculum_strategy_blueprint import CurriculumCommunicator
=======
>>>>>>> d5566655
from mlagents_envs.environment import UnityEnvironment, ActionTuple
from modules.misc.model_path_handling import get_model_key_from_dictionary
import ray
import gym
from gym.wrappers import RescaleAction

import os
import csv


class Actor:
    # region Init
    def __init__(self, idx: int, port: int, mode: str,
                 interface: str,
                 preprocessing_algorithm: str,
                 preprocessing_path: str,
                 exploration_algorithm: str,
                 environment_path: str = "",
                 demonstration_path: str = "",
                 device: str = '/cpu:0'):
        # region --- Instance Parameters ---
        # region - Networks and Network Parameters -
        # Depending on the chosen algorithm an actor utilizes the actor or critic network to determine its next action.
        self.actor_network = None
        self.critic_network = None
        # It also may have a prior version of the actor network stored for self play purposes.
        self.clone_actor_network = None
        # If the actor is working in a recurrent fashion another copy of the actor network exists.
        self.actor_prediction_network = None
        self.critic_prediction_network = None
        # Lastly, there are values that can optionally be fed back to the network as inputs in addition to the
        # observation received by the respective environment. Such inputs are the prior action, the prior rewards and
        # the exploration policy used by the agent during the prior step. However, this optional feedback logic is only
        # compatible with recurrent agents.
        self.action_feedback = None
        self.policy_feedback = None
        self.reward_feedback = None
        # The following parameters keep track of the network's update status, i.e. if a new version of the networks is
        # requested from the learner and how long it's been since the last update
        self.network_update_requested = False
        self.steps_taken_since_network_update = 0
        self.network_update_frequency = 1000
        self.clone_network_update_frequency = 1000
        self.last_clone_update_step = -1
        # endregion

        # region - Environment -
        # Each actor interacts with a unique copy of the environment, receives states + rewards and sends new actions.
        # The environment configuration contains information such as the state and action shapes. Instead of connecting
        # directly to the environment in Unity, an executable can be exported and connected to via path.
        self.environment = None
        self.environment_configuration = None
        self.environment_path = environment_path
        # endregion

        # region - Local Buffer -
        # The local buffer stores experiences from previously played episodes until these are transferred to the global
        # buffer.
        self.local_buffer = None
        self.minimum_capacity_reached = False
        # endregion

        # region - Recurrent Properties -
        # Acting and learning utilizing a recurrent neural network introduces a new set of parameters and challenges.
        # Among these, is the need to store and reset the hidden states of the LSTM-layers.
        self.recurrent = None
        self.sequence_length = None
        self.lstm_layer = None
        self.lstm_units = None
        self.lstm_state = None
        self.initial_lstm_state = None
        self.clone_lstm_layer = None
        self.clone_lstm_state = None
        self.clone_initial_lstm_state = None
        # endregion

        # region - Local Logger -
        # Just as the local buffer, the local logger stores episode lengths and rewards from previously played episodes
        # until these are transferred to the global logger.
        self.local_logger = None
        # endregion

        # region - Tensorflow Device -
        # Working in an async fashion using ray makes it necessary to actively distribute processes among the CPU and
        # GPUs available. Each actor is usually placed on an individual CPU core/thread.
        self.device = device
        # endregion

        # region - CQL -

        self.samples_buffered = False
        self.demonstration_path = demonstration_path
        # endregion

        # region - Behavior Parameters -
        # Information read from the environment.
        self.behavior_name = None
        self.behavior_clone_name = None
        self.action_shape = None
        self.action_type = None
        self.observation_shapes = None
        self.agent_number = None
        self.agent_id_offset = None
        self.clone_agent_id_offset = None
        # endregion

        # region - Exploration Algorithm -
        self.exploration_configuration = None
        self.exploration_algorithm = None
        self.adaptive_exploration = False
        self.intrinsic_exploration = False
        self.additional_network_inputs = False
        self.prior_intrinsic_reward = 0
        self.prior_extrinsic_reward = 0
        self.prior_action = None
        self.exploration_degree = None
        self.exploration_policy_idx = idx
        self.reward_correction_factor = 1
        self.steps_since_update = 0
        self.episode_begin = True
        # endregion

        # region - Side Channel -
        self.engine_configuration_channel = None
        self.game_result_side_channel = None
        # endregion

        # region - Preprocessing Algorithm -
        self.preprocessing_algorithm = None
        self.preprocessing_path = preprocessing_path
        # endregion

        # region - Prediction Parameters -
        self.gamma = None
        self.n_steps = None
        # endregion

        # region - Misc -
        self.mode = mode
        self.port = port
        self.index = idx
        # endregion
        # endregion

        # region --- Algorithm Selection ---
        # This section imports the relevant modules corresponding to the chosen interface, exploration algorithm and
        # preprocessing algorithm.
        self.select_agent_interface(interface)
        self.select_exploration_algorithm(exploration_algorithm)
        self.select_preprocessing_algorithm(preprocessing_algorithm)
        # endregion
    # endregion

    # region Environment Connection and Side Channel Communication
    def connect_to_unity_environment(self):
        """
        Connects an actor instance to a Unity instance while considering different types of side channels to
        send/receive additional data. In case of connecting to the Unity Editor directly, this function will
        wait until you press play in Unity or timeout.
        :return: True when connected.
        """
        self.engine_configuration_channel = EngineConfigurationChannel()
        self.game_result_side_channel = GameResultsSideChannel()
        self.environment_info_side_channel = EnvironmentInfoSideChannel()
        self.environment = UnityEnvironment(file_name=self.environment_path,
                                            side_channels=[self.engine_configuration_channel,
<<<<<<< HEAD
                                                           self.curriculum_side_channel, 
                                                           self.game_result_side_channel, 
                                                           self.environment_info_side_channel],
=======
                                                           self.game_result_side_channel],
>>>>>>> d5566655
                                            base_port=self.port)
        self.environment.reset()
        return True

    def connect_to_gym_environment(self):
        """
        Considering the environment path (which is the environment name for OpenAI Gym) connect this actor instance
        to a Gym environment.
        :return: True when connected.
        """
        self.environment = AgentInterface.connect(self.environment_path)
        # Make sure continuous actions are always bound to the same action scaling
        if not (type(self.environment.action_space) == gym.spaces.Discrete):
            self.environment = RescaleAction(self.environment, -1.0, 1.0)
            print("\n\nEnvironment action space rescaled to -1.0...1.0.\n\n")
        AgentInterface.reset(self.environment)
        return True

    def set_unity_parameters(self, **kwargs):
        """
        The Unity engine configuration channel allows for modifying different simulation settings such as the
        simulation speed and the screen resolution given a dictionary with the respective keys.
        """
        self.engine_configuration_channel.set_configuration_parameters(**kwargs)

    def get_side_channel_information(self, side_channel='game_results'):
        """
        Given the side channel name, check if Unity has sent any new information.
        :param side_channel: Name of the side channel
        :return: New side channel information or None
        """
        if side_channel == 'game_results':
            # Get the latest game results from the respective side channel.
            # This returns None if there has no match concluded since the last query. Otherwise, results is a list that
            # consists of two integers, i.e., the scores of both players in the last match.
            return self.game_result_side_channel.get_game_results()
        elif side_channel == 'environment_info':
            # Get the latest environment information from the respective side channel.
            # This returns None if there environment info retrieved. Otherwise, it returns 
            # a dictionary with the environment info like reward composition.
            return self.environment_info_side_channel.get_environment_information_from_string()
        return None
    # endregion

    # region Self Play Rating
    def update_history_with_latest_game_results(self, history_path, player_keys):
        """
        This function gets the latest game results from the respective Unity side channel, then prompts the update
        of the game history and induces an update of the actor models when appropriate.
        :return: True if a result has been appended to the result history.
        """
        # Read the latest game results from the side channel. If existent, induce an update of the game history.
        # Else, return False.
        game_result = self.get_side_channel_information('game_results')
        if game_result:
            self.append_to_game_results_history(game_result, history_path, player_keys)
            return True
        return False

    @staticmethod
    def append_to_game_results_history(game_result, history_path, player_keys):
        """
        Appends a new game result to an either existing or new csv files along with the keys of the two players in the
        respective fixture.
        :param game_result: List of two integers describing a games outcome in self-play
        :param history_path: Path to a csv file of game results (otherwise will be created)
        :param player_keys: Keys of the players belonging to the game results
        :return:
        """
        # Check if there already exists a respective history file of played games.
        # Otherwise, create it.
        if not os.path.isfile(history_path):
            with open(history_path, 'w', newline='') as file:
                writer = csv.writer(file)
                writer.writerow(["game_id", "player_key_a", "player_key_b", "score_a", "score_b"])
        # If so just append the latest game results to that file along with the player keys
        with open(history_path) as file:
            # To get the game id, just count the number of rows.
            reader = csv.DictReader(file)
            game_id = sum(1 for _ in reader)

        with open(history_path, 'a', newline='') as file:
            writer = csv.writer(file)
            writer.writerow([game_id, player_keys[0], player_keys[1], game_result[0], game_result[1]])
    # endregion

    # region Property Query
    def is_minimum_capacity_reached(self):
        """
        Returns true when 50 or more samples are stored in the local buffer, i.e. the buffer content is ready for
        being transferred into the global buffer."""
        # ToDo: Determine influence on training speed when changing this parameter.
        return len(self.local_buffer) >= 50

    def is_network_update_requested(self):
        """
        Checks if enough steps have been taken since the last network update so new weights are requested.
        :return: True when network update is requested, false otherwise
        """
        return self.steps_taken_since_network_update >= self.network_update_frequency

    def is_clone_network_update_requested(self, total_episodes):
        """
        Checks if enough episodes have been taken since the last clone network update so new weights are requested.
        :param total_episodes:
        :return:
        """
        if total_episodes != self.last_clone_update_step:
            if total_episodes == 0:
                self.last_clone_update_step = total_episodes
                return True
            elif self.clone_network_update_frequency:
                if total_episodes % self.clone_network_update_frequency == 0:
                    self.last_clone_update_step = total_episodes
                    return True
        return False

    def get_exploration_logs(self):
        return self.exploration_algorithm.get_logs()

    def get_environment_configuration(self):
        return self.environment_configuration

    def read_environment_configuration(self):
        self.behavior_name, self.behavior_clone_name = AgentInterface.get_behavior_name(self.environment)
        self.action_type = AgentInterface.get_action_type(self.environment)
        self.action_shape = AgentInterface.get_action_shape(self.environment, self.action_type)
        self.observation_shapes = AgentInterface.get_observation_shapes(self.environment)
        self.agent_number, self.agent_id_offset = AgentInterface.get_agent_number(self.environment, self.behavior_name)
        if self.behavior_clone_name:
            _, self.clone_agent_id_offset = AgentInterface.get_agent_number(self.environment, self.behavior_clone_name)
        self.environment_configuration = {"BehaviorName": self.behavior_name,
                                          "BehaviorCloneName": self.behavior_clone_name,
                                          "ActionShape": self.action_shape,
                                          "ActionType": self.action_type,
                                          "ObservationShapes": self.observation_shapes,
                                          "AgentNumber": self.agent_number}

    def read_trainer_configuration(self, trainer_configuration):
        # Read relevant information from the trainer configuration file.
        # Recurrent Parameters
        self.recurrent = trainer_configuration.get("Recurrent")
        self.sequence_length = trainer_configuration.get("SequenceLength")
        # General Learning Parameters
        self.gamma = trainer_configuration.get("Gamma")
        self.n_steps = trainer_configuration.get("NSteps")
        # Exploration Parameters
        self.adaptive_exploration = trainer_configuration.get("AdaptiveExploration")
        self.exploration_degree = trainer_configuration["ExplorationParameters"].get("ExplorationDegree")
        # Additional information that can be fed back to the network as inputs
        self.action_feedback = trainer_configuration.get("ActionFeedback")
        self.reward_feedback = trainer_configuration.get("RewardFeedback")
        self.policy_feedback = trainer_configuration.get("PolicyFeedback")

    def get_exploration_configuration(self):
        """Gather the parameters requested by selected the exploration algorithm.
        :return: None
        """
        self.exploration_configuration = ExplorationAlgorithm.get_config()
        return self.exploration_configuration
    # endregion

    # region Algorithm Selection
    def select_agent_interface(self, interface):
        global AgentInterface
        if interface == "MLAgentsV18":
            from modules.interfaces.mlagents_v18 import MlAgentsV18Interface as AgentInterface

        elif interface == "OpenAIGym":
            from modules.interfaces.openaigym import OpenAIGymInterface as AgentInterface
        else:
            raise ValueError("An interface for {} is not (yet) supported by this trainer. "
                             "You can implement an interface yourself by utilizing the interface blueprint class "
                             "in the respective folder. "
                             "After that add the respective if condition here.".format(interface))

    def select_exploration_algorithm(self, exploration_algorithm):
        global ExplorationAlgorithm
        if exploration_algorithm == "EpsilonGreedy":
            from ..exploration_algorithms.epsilon_greedy import EpsilonGreedy as ExplorationAlgorithm
        elif exploration_algorithm == "None":
            from ..exploration_algorithms.exploration_algorithm_blueprint import ExplorationAlgorithm
        elif exploration_algorithm == "ICM":
            from ..exploration_algorithms.intrinsic_curiosity_module import \
                IntrinsicCuriosityModule as ExplorationAlgorithm
        elif exploration_algorithm == "RND":
            from ..exploration_algorithms.random_network_distillation import \
                RandomNetworkDistillation as ExplorationAlgorithm
        elif exploration_algorithm == "ENM":
            from ..exploration_algorithms.episodic_novelty_module import EpisodicNoveltyModule as ExplorationAlgorithm
            self.intrinsic_exploration = True
        else:
            raise ValueError("There is no {} exploration algorithm.".format(exploration_algorithm))

    def select_preprocessing_algorithm(self, preprocessing_algorithm):
        global PreprocessingAlgorithm
        if preprocessing_algorithm == "None":
            from ..preprocessing.preprocessing_blueprint import PreprocessingAlgorithm
        elif preprocessing_algorithm == "SemanticSegmentation":
            from ..preprocessing.semantic_segmentation import SemanticSegmentation as PreprocessingAlgorithm
        elif preprocessing_algorithm == "ArUcoMarkerDetection":
            from ..preprocessing.aruco_marker_detection import ArUcoMarkerDetection as PreprocessingAlgorithm
        else:
            raise ValueError("There is no {} preprocessing algorithm.".format(preprocessing_algorithm))
    # endregion

    # region Module Instantiation
    def instantiate_local_buffer(self, trainer_configuration):
        if self.recurrent:
            self.local_buffer = LocalRecurrentBuffer(capacity=5000,
                                                     agent_num=self.agent_number,
                                                     n_steps=trainer_configuration.get("NSteps"),
                                                     overlap=trainer_configuration.get("Overlap"),
                                                     sequence_length=trainer_configuration.get("SequenceLength"),
                                                     gamma=trainer_configuration.get("Gamma"))
        else:
            self.local_buffer = LocalFIFOBuffer(capacity=5000,
                                                agent_num=self.agent_number,
                                                n_steps=trainer_configuration.get("NSteps"),
                                                gamma=trainer_configuration.get("Gamma"))
        self.network_update_frequency = trainer_configuration.get("NetworkUpdateFrequency")
        self.clone_network_update_frequency = trainer_configuration.get("SelfPlayNetworkUpdateFrequency")

    def update_sequence_length(self, trainer_configuration):
        self.sequence_length = trainer_configuration.get("SequenceLength")
        self.local_buffer.reset(self.sequence_length)

    def instantiate_modules(self, trainer_configuration):
        # region --- Trainer & Environment Configuration ---
        self.read_trainer_configuration(trainer_configuration)
        self.read_environment_configuration()
        # endregion

        # region --- Exploration Algorithm Instantiation ---
        # Instantiate the Exploration Algorithm according to the environment and training configuration.
        self.exploration_algorithm = ExplorationAlgorithm(self.environment_configuration["ActionShape"],
                                                          self.environment_configuration["ObservationShapes"],
                                                          self.environment_configuration["ActionType"],
                                                          trainer_configuration["ExplorationParameters"],
                                                          trainer_configuration,
                                                          self.index)
        # endregion

        # region --- Observation Extensions ---
        # Initialize prior actions randomly and prior rewards to 0, if action or reward feedback is enabled.
        self.reset_observation_extensions()

        # Extend observation shapes given by environment through additional network inputs.
        modified_observation_shapes = modify_observation_shapes(self.environment_configuration["ObservationShapes"],
                                                                self.action_shape, self.action_type,
                                                                self.action_feedback, self.reward_feedback,
                                                                self.policy_feedback)
        self.environment_configuration["ObservationShapes"] = modified_observation_shapes
        self.observation_shapes = modified_observation_shapes
        # endregion

        # region --- Preprocessing Algorithm Instantiation ---
        # Instantiate the Preprocessing algorithm and if necessary update the observation shapes for network
        # construction.
        self.preprocessing_algorithm = PreprocessingAlgorithm(self.preprocessing_path)
        modified_output_shapes = self.preprocessing_algorithm.get_output_shapes(self.environment_configuration)
        self.environment_configuration["ObservationShapes"] = modified_output_shapes
        self.observation_shapes = modified_output_shapes
        # endregion

        # region --- Local Buffer & Logger Instantiation ---
        # Instantiate a local logger and buffer.
        self.local_logger = LocalLogger(agent_num=self.agent_number)
        self.instantiate_local_buffer(trainer_configuration)
        self.modify_local_buffer_gamma()
        # endregion
        return
    # endregion

    # region Network Construction and Updates
    def build_network(self, network_parameters, environment_parameters):
        raise NotImplementedError("Please overwrite this method in your algorithm implementation.")

    def update_actor_network(self, network_weights):
        raise NotImplementedError("Please overwrite this method in your algorithm implementation.")

    def update_clone_network(self, network_weights):
        raise NotImplementedError("Please overwrite this method in your algorithm implementation.")
    # endregion

    # region Recurrent Memory State Update and Reset
    def get_lstm_layers(self):
        """Get the lstm layer in either the actor network if existent, otherwise the critic."""
        # Sometimes the layer names vary, a LSTM layer might be called "lstm" or "lstm_2", etc.
        # Make sure this function does not fail by getting the actual layers name from the network.
        lstm_layer_name = ""
        if self.actor_network:
            for layer in self.actor_network.layers:
                if "lstm" in layer.name:
                    lstm_layer_name = layer.name
            self.lstm_layer = self.actor_network.get_layer(lstm_layer_name)
        elif self.critic_network:
            for layer in self.critic_network.layers:
                if "lstm" in layer.name:
                    lstm_layer_name = layer.name
            self.lstm_layer = self.critic_network.get_layer(lstm_layer_name)

        # Get the number of units as well as states in the respective layer.
        self.lstm_units = self.lstm_layer.units
        self.lstm_state = [np.zeros((self.agent_number, self.lstm_units), dtype=np.float32),
                           np.zeros((self.agent_number, self.lstm_units), dtype=np.float32)]

        # If in self-play there will be a clone of the actor model. Use the same workflow to acquire its
        # lstm layer as well as unit number and state
        if self.behavior_clone_name:
            for layer in self.clone_actor_network.layers:
                if "lstm" in layer.name:
                    lstm_layer_name = layer.name
            self.clone_lstm_layer = self.clone_actor_network.get_layer(lstm_layer_name)
            self.clone_lstm_state = [np.zeros((self.agent_number, self.lstm_units), dtype=np.float32),
                                     np.zeros((self.agent_number, self.lstm_units), dtype=np.float32)]

    def reset_actor_state(self):
        """This function resets the actors LSTM states to random values at the beginning of a new episode."""
        for layer in self.actor_network.layers:
            if "lstm" in layer.name:
                layer.reset_states()
        if self.behavior_clone_name:
            for layer in self.clone_actor_network.layers:
                if "lstm" in layer.name:
                    layer.reset_states()

    def register_terminal_agents(self, terminal_ids, clone=False):
        """
        Reset the hidden and cell state for the lstm layers of agents that are in a terminal episode state
        """
        if not self.recurrent:
            return
        if clone:
            for agent_id in terminal_ids:
                self.clone_lstm_state[0][agent_id] = np.zeros(self.lstm_units, dtype=np.float32)
                self.clone_lstm_state[1][agent_id] = np.zeros(self.lstm_units, dtype=np.float32)
        else:
            for agent_id in terminal_ids:
                self.lstm_state[0][agent_id] = np.zeros(self.lstm_units, dtype=np.float32)
                self.lstm_state[1][agent_id] = np.zeros(self.lstm_units, dtype=np.float32)

    def set_lstm_states(self, agent_ids, clone=False):
        active_agent_number = len(agent_ids)
        if clone:
            clone_lstm_state = [np.zeros((active_agent_number, self.lstm_units), dtype=np.float32),
                                np.zeros((active_agent_number, self.lstm_units), dtype=np.float32)]
            for idx, agent_id in enumerate(agent_ids):
                clone_lstm_state[0][idx] = self.clone_lstm_state[0][agent_id]
                clone_lstm_state[1][idx] = self.clone_lstm_state[1][agent_id]
            self.clone_initial_lstm_state = [tf.convert_to_tensor(clone_lstm_state[0]),
                                             tf.convert_to_tensor(clone_lstm_state[1])]
            self.clone_lstm_layer.get_initial_state = self.get_initial_clone_state
        else:
            lstm_state = [np.zeros((active_agent_number, self.lstm_units), dtype=np.float32),
                          np.zeros((active_agent_number, self.lstm_units), dtype=np.float32)]
            for idx, agent_id in enumerate(agent_ids):
                lstm_state[0][idx] = self.lstm_state[0][agent_id]
                lstm_state[1][idx] = self.lstm_state[1][agent_id]
            self.initial_lstm_state = [tf.convert_to_tensor(lstm_state[0]), tf.convert_to_tensor(lstm_state[1])]
            self.lstm_layer.get_initial_state = self.get_initial_state

    def get_initial_state(self, inputs):
        return self.initial_lstm_state

    def get_initial_clone_state(self, inputs):
        return self.clone_initial_lstm_state

    def update_lstm_states(self, agent_ids, lstm_state, clone=False):
        if not clone:
            for idx, agent_id in enumerate(agent_ids):
                self.lstm_state[0][agent_id] = lstm_state[0][idx]
                self.lstm_state[1][agent_id] = lstm_state[1][idx]
        else:
            for idx, agent_id in enumerate(agent_ids):
                self.clone_lstm_state[0][agent_id] = lstm_state[0][idx]
                self.clone_lstm_state[1][agent_id] = lstm_state[1][idx]
    # endregion

    # region Environment Interaction
    def play_one_step(self, training_step):
        # region - Step Acquisition and Pre-Processing -
        # Step acquisition (steps contain states, done_flags and rewards)
        decision_steps, terminal_steps = AgentInterface.get_steps(self.environment, self.behavior_name)
        # Preprocess steps if a respective algorithm has been activated
        decision_steps, terminal_steps = self.preprocessing_algorithm.preprocess_observations(decision_steps,
                                                                                              terminal_steps)
        # Register terminal agents, so the hidden LSTM state is reset
        self.register_terminal_agents([a_id - self.agent_id_offset for a_id in terminal_steps.agent_id])
        # endregion

        # region - Exploration and Action Determination -
        # Set/Reset variables and algorithms when agent reaches episodic borders
        self.episodic_border_routine(terminal_steps)
        # There are exploration algorithms that calculate intrinsic rewards each timestep
        intrinsic_reward = self.calculate_intrinsic_reward(decision_steps, terminal_steps)

        if self.mode != "training":
            # OpenAI's Gym environments require explicit call for rendering
            if AgentInterface.get_interface_name() == "OpenAIGym":
                self.environment.render()

            # ToDo: Parse the intrinsic reward as well as the exploration policy index from the saved model to the
            #       model constructor. Until then 0, 0 will be utilized (exploration_policy_idx is set in constructor)
            intrinsic_reward = 0

        # In case these options have been enabled, the states are augmented with additional information, more precisely:
        # the last chosen action, the last extrinsic & intrinsic reward as well as the exploration policy index.
        decision_steps, terminal_steps = self.extend_observations(decision_steps, terminal_steps)
        # Try to obtain a new action from the exploration algorithm.
        actions = self.act_according_to_exploration_algorithm(decision_steps, terminal_steps)
        # If no action is returned by the exploration algorithm, act greedily according to the actor network
        if actions is None:
            actions = self.act(decision_steps.obs,
                               agent_ids=[a_id - self.agent_id_offset for a_id in decision_steps.agent_id],
                               mode=self.mode)
        # Save the current values to append to the state in the next iteration via self.extend_observations
        self.update_prior_metrics(intrinsic_reward, actions, decision_steps, terminal_steps)
        # endregion

        # region - Clone Behavior -
        # The clone model architecture usually is an exact copy of the actor network. The weights however might be
        # different depending on the provided model path. All steps in terms of step acquisition, preprocessing and
        # state extension have to be done in the same way as for the original actor.
        # ToDo: Add Border Routine, Intrinsic Reward Calculation and State Extensions to the clone model region.
        if self.behavior_clone_name:
            # Step acquisition (steps contain states, done_flags and rewards)
            clone_decision_steps, clone_terminal_steps = AgentInterface.get_steps(self.environment,
                                                                                  self.behavior_clone_name)
            # Preprocess steps if a respective algorithm has been activated
            clone_decision_steps, clone_terminal_steps = self.preprocessing_algorithm.preprocess_observations(
                clone_decision_steps,
                clone_terminal_steps)
            # Register terminal agents, so the hidden LSTM state is reset
            self.register_terminal_agents([a_id - self.clone_agent_id_offset for a_id in clone_terminal_steps.agent_id],
                                          clone=True)
            # Choose the next action either by exploring or exploiting
            clone_actions = self.act(clone_decision_steps.obs,
                                     agent_ids=[a_id - self.clone_agent_id_offset
                                                for a_id in clone_decision_steps.agent_id],
                                     mode=self.mode, clone=True)
        else:
            clone_actions = None
        # endregion

        # region - Store interactions to local replay buffers and trackers -
        # Add the intrinsic reward to the actual rewards if available.
        reward_terminal = terminal_steps.reward + intrinsic_reward
        reward_decision = decision_steps.reward + intrinsic_reward
        # Append steps and actions to the local replay buffer
        self.local_buffer.add_new_steps(terminal_steps.obs, reward_terminal,
                                        [a_id - self.agent_id_offset for a_id in terminal_steps.agent_id],
                                        step_type="terminal")
        self.local_buffer.add_new_steps(decision_steps.obs, reward_decision,
                                        [a_id - self.agent_id_offset for a_id in decision_steps.agent_id],
                                        actions=actions, step_type="decision")

        # Track the rewards in a local logger
        self.local_logger.track_episode(terminal_steps.reward,
                                        [a_id - self.agent_id_offset for a_id in terminal_steps.agent_id],
                                        step_type="terminal")

        self.local_logger.track_episode(decision_steps.reward,
                                        [a_id - self.agent_id_offset for a_id in decision_steps.agent_id],
                                        step_type="decision")
        # endregion

        # region - Check for reset condition and send actions to environment -
        # If enough steps have been taken, mark agent ready for updated network
        self.steps_taken_since_network_update += len(decision_steps)
        # If all agents are in a terminal state reset the environment actively
        if self.local_buffer.check_reset_condition():
            AgentInterface.reset(self.environment)
            self.local_buffer.done_agents.clear()
        # Otherwise, take a step in the environment according to the chosen action
        else:
            try:
                AgentInterface.step_action(self.environment, self.action_type,
                                           self.behavior_name, actions, self.behavior_clone_name, clone_actions)
            except RuntimeError:
                print("RUNTIME ERROR")
        # endregion
        return True

    def act(self, states, agent_ids=None, mode="training", clone=False):
        raise NotImplementedError("Please overwrite this method in your algorithm implementation.")
    # endregion

    # region Misc
    def exploration_learning_step(self, samples):
        if not samples:
            return
        if self.adaptive_exploration:
            self.exploration_algorithm.learning_step(samples)

    def get_intrinsic_rewards(self, samples):
        if not samples:
            return samples
        with tf.device(self.device):
            samples = self.exploration_algorithm.get_intrinsic_reward(samples)
        return samples

    @ray.method(num_returns=2)
    def get_new_samples(self):
        if self.is_minimum_capacity_reached():
            return self.local_buffer.sample(-1, reset_buffer=True, random_samples=False)
        else:
            return None, None

    @ray.method(num_returns=3)
    def get_new_stats(self):
        return self.local_logger.get_episode_stats()

    def get_sample_errors(self, samples):
        raise NotImplementedError("Please overwrite this method in your algorithm implementation.")
    # endregion

    # region Additional Exploration Functions
    def episodic_border_routine(self, terminal_steps):
        """
        Reset specific variables and algorithms when agent reaches episodic begin or ending.

        Parameters
        ----------
        terminal_steps:
            Contains the observation values, reward value and further information about the current step if terminal.
        """
        # At the beginning of each episode certain values have to be (re)set. The prior action and rewards which
        # can be utilized to extend the original observations are set to a random value or 0 respectively.
        if self.episode_begin:
            self.reset_observation_extensions()
            self.episode_begin = False

        # Episode ending reached
        if len(terminal_steps.obs[0]):
            self.episode_begin = True
            with tf.device(self.device):
                # Reset exploration algorithm
                self.exploration_algorithm.reset()

    def reset_observation_extensions(self):
        # Reset the prior actions to random values.
        if self.action_feedback:
            if self.action_type == "DISCRETE":
                self.prior_action = np.random.randint(0, self.action_shape, (1,))
            else:
                self.prior_action = np.random.uniform(-1.0, 1.0, (self.action_shape,))
        # Reset the intrinsic as well es extrinsic reward to 0.
        if self.reward_feedback:
            self.prior_intrinsic_reward = 0
            self.prior_extrinsic_reward = 0

    def modify_local_buffer_gamma(self):
        # Set local_buffer's gamma and calculate the individual gamma list per actor
        if self.mode == "training" and self.intrinsic_exploration:
            self.local_buffer.gamma = self.exploration_degree[self.exploration_policy_idx]["gamma"]
            self.local_buffer.gamma_list = [self.local_buffer.gamma ** n for n in range(self.n_steps)]

    def act_according_to_exploration_algorithm(self, decision_steps, terminal_steps):
        if self.mode == "testing" or self.mode == "fastTesting":
            return None
        if self.intrinsic_exploration:
            actions = self.exploration_algorithm.epsilon_greedy(decision_steps)
        else:
            with tf.device(self.device):
                actions = self.exploration_algorithm.act(decision_steps, terminal_steps)
        return actions

    def calculate_intrinsic_reward(self, decision_steps, terminal_steps):
        if self.intrinsic_exploration and self.mode == "training":
            with tf.device(self.device):
                # Calculate intrinsic reward
                intrinsic_reward = self.exploration_algorithm.act(decision_steps, terminal_steps)
                # Scale the intrinsic reward through exploration policies' beta.
                intrinsic_reward *= self.exploration_degree[self.exploration_policy_idx]['beta']
                return intrinsic_reward
        else:
            return 0

    def extend_observations(self, decision_steps, terminal_steps):
        """
        Extend the current decision and terminal step through values from the prior step (action, rewards and expl.
        policy).

        Parameters
        ----------
        decision_steps:
            Contains the observation values, reward value and further information about the current step if not
            terminal.
        terminal_steps:
            Contains the observation values, reward value and further information about the current step if terminal.

        Returns
        -------
        decision_steps:
            Decision step but with extended observation values.
        terminal_steps:
            Terminal step but with extended observation values.
        """
        if len(decision_steps.obs[0]):
            if self.action_feedback:
                decision_steps.obs.append(np.array([self.prior_action], dtype=np.float32))
            if self.reward_feedback and self.intrinsic_exploration:
                decision_steps.obs.append(np.array([[self.prior_extrinsic_reward]], dtype=np.float32))
                decision_steps.obs.append(np.array([[self.prior_intrinsic_reward]], dtype=np.float32))
            if self.policy_feedback and self.intrinsic_exploration:
                decision_steps.obs.append(np.array([[self.exploration_policy_idx]], dtype=np.float32))
        else:
            if self.action_feedback:
                terminal_steps.obs.append(np.array([self.prior_action], dtype=np.float32))
            if self.reward_feedback and self.intrinsic_exploration:
                terminal_steps.obs.append(np.array([[self.prior_extrinsic_reward]], dtype=np.float32))
                terminal_steps.obs.append(np.array([[self.prior_intrinsic_reward]], dtype=np.float32))
            if self.policy_feedback and self.intrinsic_exploration:
                terminal_steps.obs.append(np.array([[self.exploration_policy_idx]], dtype=np.float32))
        return decision_steps, terminal_steps

    def update_prior_metrics(self, current_intrinsic_reward, actions, decision_steps, terminal_steps):
        """
        Save current step values for upcoming step.

        Parameters
        ----------
        current_intrinsic_reward:
            Reward calculated by exploration algorithm this step.
        actions:
            Actions used by agent this step.
        decision_steps:
            Contains the observation values, reward value and further information about the current step if not
            terminal.
        terminal_steps:
            Contains the observation values, reward value and further information about the current step if terminal.
        """
        self.prior_intrinsic_reward = current_intrinsic_reward
        if self.action_feedback and not len(terminal_steps.obs[0]):
            self.prior_action = actions[0]
        if self.reward_feedback and self.intrinsic_exploration:
            if not len(terminal_steps.obs[0]):
                self.prior_extrinsic_reward = decision_steps.reward[0]
            else:
                self.prior_extrinsic_reward = terminal_steps.reward[0]

    def get_exploration_policy_index(self):
        return self.exploration_policy_idx

    def get_exploration_reward(self):
        return self.prior_intrinsic_reward
    # endregion


class Learner:
    # region Init
    ActionType = []
    NetworkTypes = []

    def __init__(self, trainer_configuration, environment_configuration, model_dictionary=None,
                 clone_model_dictionary=None):
        # region --- Instance Parameters ---
        # Environment Configuration
        self.action_shape = environment_configuration.get('ActionShape')
        self.observation_shapes = environment_configuration.get('ObservationShapes')

        # Learning Parameters
        self.n_steps = trainer_configuration.get('NSteps')
        self.gamma = trainer_configuration.get('Gamma')
        self.sync_mode = trainer_configuration.get('SyncMode')
        self.sync_steps = trainer_configuration.get('SyncSteps')
        self.tau = trainer_configuration.get('Tau')
        self.clip_grad = trainer_configuration.get('ClipGrad')
        self.network_update_frequency = trainer_configuration.get('NetworkUpdateFrequency')
        self.reward_normalization = trainer_configuration.get('RewardNormalization')

        # Recurrent Parameters
        self.recurrent = trainer_configuration.get('Recurrent')
        self.sequence_length = trainer_configuration.get('SequenceLength')
        self.burn_in = trainer_configuration.get('BurnIn')
        self.batch_size = trainer_configuration.get('BatchSize')

        # Exploration Parameters
        self.reward_feedback = trainer_configuration.get("RewardFeedback")
        self.policy_feedback = trainer_configuration.get("PolicyFeedback")
        self.exploration_degree = trainer_configuration["ExplorationParameters"].get("ExplorationDegree")
        self.intrinsic_exploration = trainer_configuration.get("IntrinsicExploration")

        # Misc
        self.training_step = 0
        self.steps_since_actor_update = 0
        set_gpu_growth()  # Important step to avoid tensorflow OOM errors when running multiprocessing!

        # - Model Weights -
        # Structures to store information about the given pretrained models (and clone models in case of self-play)
        self.model_dictionary = model_dictionary
        self.clone_model_dictionary = clone_model_dictionary
        # endregion
    # endregion

    # region Network Construction and Transfer
    def get_actor_network_weights(self, update_requested):
        raise NotImplementedError("Please overwrite this method in your algorithm implementation.")

    def get_clone_network_weights(self, update_requested, clone_from_actor=False):
        raise NotImplementedError("Please overwrite this method in your algorithm implementation.")

    def build_network(self, network_parameters, environment_parameters):
        raise NotImplementedError("Please overwrite this method in your algorithm implementation.")

    def sync_models(self):
        raise NotImplementedError("Please overwrite this method in your algorithm implementation.")
    # endregion

    # region Checkpoints
    def load_checkpoint_from_path_list(self, model_paths, clone=False):
        raise NotImplementedError("Please overwrite this method in your algorithm implementation.")

    def load_checkpoint_by_mode(self, mode='latest', mode_two=None):
        # Try to load pretrained models if provided. Otherwise, this method does nothing.
        model_key = get_model_key_from_dictionary(self.model_dictionary, mode=mode)
        if model_key:
            self.load_checkpoint_from_path_list(self.model_dictionary[model_key]['ModelPaths'], clone=False)
        # In case of self-play try to load a clone model if provided. If there is a clone model but no distinct
        # path is provided, the agent actor's weights will be utilized.
        if mode_two:
            clone_model_key = get_model_key_from_dictionary(self.clone_model_dictionary, mode=mode_two)
        else:
            clone_model_key = get_model_key_from_dictionary(self.clone_model_dictionary, mode=mode)
        if clone_model_key:
            self.load_checkpoint_from_path_list(self.clone_model_dictionary[clone_model_key]['ModelPaths'],
                                                clone=True)

    def save_checkpoint(self, path, running_average_reward, training_step, checkpoint_condition=True):
        raise NotImplementedError("Please overwrite this method in your algorithm implementation.")
    # endregion

    # region Learning
    def learn(self, replay_batch):
        raise NotImplementedError("Please overwrite this method in your algorithm implementation.")

    @tf.autograph.experimental.do_not_convert
    def burn_in_mse_loss(self, y_true, y_pred):
        if self.recurrent:
            return tf.reduce_mean(tf.square(y_true - y_pred), axis=-1)[:, self.burn_in:]
        else:
            return tf.reduce_mean(tf.square(y_true - y_pred), axis=-1)
    # endregion

    # region Misc
    def update_sequence_length(self, trainer_configuration):
        self.sequence_length = trainer_configuration.get("SequenceLength")
        self.burn_in = trainer_configuration.get("BurnIn")

    def boost_exploration(self):
        raise NotImplementedError("Please overwrite this method in your algorithm implementation.")

    @staticmethod
    def get_config(config_dict):
        config_dict = {key: val for (key, val) in config_dict.items()
                       if not key.startswith('__')
                       and not callable(val)
                       and not type(val) is staticmethod
                       }
        return config_dict

    @staticmethod
    def get_dummy_action(agent_num, action_shape, action_type):
        if action_type == "CONTINUOUS":
            return np.random.random((agent_num, action_shape))
        else:
            return np.random.randint(0, action_shape, (agent_num, 1))

    @staticmethod
    def get_training_batch_from_replay_batch(replay_batch, observation_shapes, action_shape):
        state_batch = []
        next_state_batch = []
        for obs_shape in observation_shapes:
            state_batch.append(np.zeros((len(replay_batch), *obs_shape)))
            next_state_batch.append(np.zeros((len(replay_batch), *obs_shape)))
        try:
            action_batch = np.zeros((len(replay_batch), *action_shape))
        except TypeError:
            action_batch = np.zeros((len(replay_batch), action_shape))
        reward_batch = np.zeros((len(replay_batch), 1))
        done_batch = np.zeros((len(replay_batch), 1))

        for idx, transition in enumerate(replay_batch):
            if type(transition) == int:
                print("Warning: Transition with wrong data type. This training step will be skipped.")
                return None, None, None, None, None
            for idx2, (state, next_state) in enumerate(zip(transition['state'], transition['next_state'])):
                state_batch[idx2][idx] = state
                next_state_batch[idx2][idx] = next_state
            action_batch[idx] = transition['action']
            reward_batch[idx] = transition['reward']
            done_batch[idx] = transition['done']
        return state_batch, action_batch, reward_batch, next_state_batch, done_batch

    @staticmethod
    def get_training_batch_from_recurrent_replay_batch(replay_batch, observation_shapes, action_shape, sequence_length):
        # State and Next State Batches are lists of numpy-arrays
        state_batch = []
        next_state_batch = []
        # Append an array with the correct shape for each part of the observation
        for obs_shape in observation_shapes:
            state_batch.append(np.zeros((len(replay_batch), sequence_length, *obs_shape)))
            next_state_batch.append(np.zeros((len(replay_batch), sequence_length, *obs_shape)))
        try:
            action_batch = np.zeros((len(replay_batch), sequence_length, *action_shape))
        except TypeError:
            action_batch = np.zeros((len(replay_batch), sequence_length, action_shape))

        reward_batch = np.zeros((len(replay_batch), sequence_length, 1))
        done_batch = np.zeros((len(replay_batch), sequence_length, 1))

        # Loop through all sequences in the batch
        for idx_seq, sequence in enumerate(replay_batch):
            if type(sequence) == int:
                print("Warning: Transition with wrong data type. This training step will be skipped .")
                return None, None, None, None, None
            # Loop through all transitions in one sequence
            for idx_trans, transition in enumerate(sequence):
                # Loop through all components per transition
                for idx_comp, (state, next_state) in enumerate(zip(transition['state'], transition['next_state'])):
                    state_batch[idx_comp][idx_seq][idx_trans] = state
                    next_state_batch[idx_comp][idx_seq][idx_trans] = next_state

                action_batch[idx_seq][idx_trans] = transition['action']
                reward_batch[idx_seq][idx_trans] = transition['reward']
                done_batch[idx_seq][idx_trans] = transition['done']
        return state_batch, action_batch, reward_batch, next_state_batch, done_batch

    @staticmethod
    def value_function_rescaling(x, eps=1e-3):
        return np.sign(x) * (np.sqrt(np.abs(x) + 1) - 1) + eps * x

    @staticmethod
    def inverse_value_function_rescaling(h, eps=1e-3):
        return np.sign(h) * (((np.sqrt(1 + 4 * eps * (np.abs(h) + 1 + eps)) - 1) / (2 * eps)) - 1)
    # endregion

    # region Parameter Validation
    @staticmethod
    def validate_action_space(agent_configuration, environment_configuration):
        # Check for compatibility of environment and agent action space
        if environment_configuration.get("ActionType") not in agent_configuration.get("ActionType"):
            print("The action spaces of the environment and the agent are not compatible.")
            return False
        return True
    # endregion<|MERGE_RESOLUTION|>--- conflicted
+++ resolved
@@ -6,11 +6,8 @@
 from modules.misc.utility import modify_observation_shapes, set_gpu_growth
 from mlagents_envs.side_channel.engine_configuration_channel import EngineConfig, EngineConfigurationChannel
 from modules.sidechannel.game_results_sidechannel import GameResultsSideChannel
-<<<<<<< HEAD
 from modules.sidechannel.environment_info_sidechannel import EnvironmentInfoSideChannel
 from modules.curriculum_strategies.curriculum_strategy_blueprint import CurriculumCommunicator
-=======
->>>>>>> d5566655
 from mlagents_envs.environment import UnityEnvironment, ActionTuple
 from modules.misc.model_path_handling import get_model_key_from_dictionary
 import ray
@@ -177,13 +174,8 @@
         self.environment_info_side_channel = EnvironmentInfoSideChannel()
         self.environment = UnityEnvironment(file_name=self.environment_path,
                                             side_channels=[self.engine_configuration_channel,
-<<<<<<< HEAD
-                                                           self.curriculum_side_channel, 
                                                            self.game_result_side_channel, 
                                                            self.environment_info_side_channel],
-=======
-                                                           self.game_result_side_channel],
->>>>>>> d5566655
                                             base_port=self.port)
         self.environment.reset()
         return True
